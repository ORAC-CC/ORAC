--- conflicted
+++ resolved
@@ -75,11 +75,8 @@
 !    Extending this change to the other supported instruments is worth
 !    considering...
 ! 2019/08/14, SP: Add Fengyun-4A support.
-<<<<<<< HEAD
 ! 2021/03/09, AP: Add radiance bias corrections.
-=======
 ! 2021/03/10, AP: Gather setup calls into a single routine.
->>>>>>> 5816f80e
 !
 ! Bugs:
 ! None known.
@@ -533,11 +530,7 @@
       all_map_ids_abs_to_snow_and_ice, all_map_ids_view_number, &
       all_channel_fractional_uncertainty, all_channel_minimum_uncertainty, &
       all_channel_numerical_uncertainty, all_channel_lnd_uncertainty, &
-<<<<<<< HEAD
       all_channel_sea_uncertainty, all_channel_absolute_bias, all_channel_relative_bias, all_nchannels_total)
-=======
-      all_channel_sea_uncertainty, all_nchannels_total)
->>>>>>> 5816f80e
 
    if (verbose) write(*,*) '>>>>>>>>>>>>>>> Leaving setup_agri()'
 
